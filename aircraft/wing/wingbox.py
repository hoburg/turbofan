from gpkit import Variable, Model

class WingBox(Model):
    """
    Structural model for a wing
    source: Hoburg, "Geometric Programming for Aircraft Design Optimization"
    """

<<<<<<< HEAD
    def __init__(self, **kwargs):
=======
    def __init__(self, fwadd=0.4, Nlift=2.0, rh=0.75, rhocap=2700,
              rhoweb=2700, sigmax=250E6, sigmaxshear=167E6, w=0.5):

>>>>>>> 351701f6
        # Variables
        A       = Variable('A', '-', 'Aspect ratio')
        b       = Variable('b', 'm', 'Span')
        Icap    = Variable('I_{cap}', '-',
                           'Non-dim spar cap area moment of inertia')
        Mr      = Variable('M_r', 'N', 'Root moment per root chord')
        nu      = Variable('\\nu', '-',
                           'Dummy variable = $(t^2 + t + 1)/(t+1)$')
        p       = Variable('p', '-', 'Substituted variable = 1 + 2*taper')
        q       = Variable('q', '-', 'Substituted variable = 1 + taper')
        S       = Variable('S', 'm^2', 'Reference area')
        tau     = Variable('\\tau', '-', 'Thickness to chord ratio')
        tcap    = Variable('t_{cap}' ,'-', 'Non-dim. spar cap thickness')
        tweb    = Variable('t_{web}', '-', 'Non-dim. shear web thickness')
        Wcap    = Variable('W_{cap}', 'N', 'Weight of spar caps')
        Wweb    = Variable('W_{web}', 'N', 'Weight of shear web')
        Wstruct = Variable('W_{struct}', 'N', 'Structural weight')

        # Constants
        taper = Variable('taper', 0.45, '-', 'Taper ratio')
        Lmax  = Variable('L_{max}', 'N', 'Maximum wing load')
        fwadd  = Variable('f_{w,add}', 0.4, '-',
                          'Wing added weight fraction') # TASOPT code (737.tas)
        g      = Variable('g', 9.81, 'm/s^2', 'Gravitational acceleration')
        Nlift  = Variable('N_{lift}', 2.0, '-', 'Wing loading multiplier')
        rh     = Variable('r_h', 0.75, '-',
                          'Fractional wing thickness at spar web')
        rhocap = Variable('\\rho_{cap}', 2700, 'kg/m^3',
                          'Density of spar cap material')
        rhoweb = Variable('\\rho_{web}', 2700, 'kg/m^3',
                          'Density of shear web material')
        sigmax = Variable('\\sigma_{max}', 250e6, 'Pa',
                          'Allowable tensile stress')
        sigmaxshear = Variable('\\sigma_{max,shear}', 167e6, 'Pa',
                               'Allowable shear stress')
        w      = Variable('w', 0.5, '-', 'Wingbox-width-to-chord ratio')

        objective = Wstruct

        constraints = [
                       # Aspect ratio definition
                       A == b**2/S,

                       # Defining taper dummy variables
                       p >= 1 + 2*taper,
                       2*q >= 1 + p,

                       # Upper bound on maximum thickness
                       tau <= 0.15,

                       # Root moment calculation (see Hoburg 2014)
                       # Depends on a given load the wing must support, Lmax
                       # Assumes lift per unit span proportional to local chord
                       Mr >= Lmax*A*p/24,

                       # Root stiffness (see Hoburg 2014)
                       # Assumes rh = 0.75, so that rms box height = ~0.92*tmax
                       0.92*w*tau*tcap**2 + Icap <= 0.92**2/2*w*tau**2*tcap,

                       # Stress limit
                       # Assumes bending stress carried by caps (Icap >> Iweb)
                       8 >= Nlift*Mr*A*q**2*tau/(S*Icap*sigmax),

                       # Shear web sizing
                       # Assumes all shear loads are carried by web and rh=0.75
                       12 >= A*Lmax*Nlift*q**2/(tau*S*tweb*sigmaxshear),

                       # Posynomial approximation of nu=(1+lam+lam^2)/(1+lam^2)
                       nu**3.94 >= 0.86*p**(-2.38)+ 0.14*p**0.56,

                       # Weight of spar caps and shear webs
                       Wcap >= 8*rhocap*g*w*tcap*S**1.5*nu/(3*A**0.5),
                       Wweb >= 8*rhoweb*g*rh*tau*tweb*S**1.5*nu/(3*A**0.5),

                       # Total wing weight using an additional weight fraction
                       Wstruct >= (1 + fwadd)*(Wweb + Wcap),
                       ]
<<<<<<< HEAD
        
        Model.__init__(self, objective, constraints, **kwargs)
=======

        Model.__init__(self, objective, constraints)
>>>>>>> 351701f6
<|MERGE_RESOLUTION|>--- conflicted
+++ resolved
@@ -6,13 +6,7 @@
     source: Hoburg, "Geometric Programming for Aircraft Design Optimization"
     """
 
-<<<<<<< HEAD
     def __init__(self, **kwargs):
-=======
-    def __init__(self, fwadd=0.4, Nlift=2.0, rh=0.75, rhocap=2700,
-              rhoweb=2700, sigmax=250E6, sigmaxshear=167E6, w=0.5):
-
->>>>>>> 351701f6
         # Variables
         A       = Variable('A', '-', 'Aspect ratio')
         b       = Variable('b', 'm', 'Span')
@@ -90,10 +84,5 @@
                        # Total wing weight using an additional weight fraction
                        Wstruct >= (1 + fwadd)*(Wweb + Wcap),
                        ]
-<<<<<<< HEAD
-        
+
         Model.__init__(self, objective, constraints, **kwargs)
-=======
-
-        Model.__init__(self, objective, constraints)
->>>>>>> 351701f6
