from gpkit import Variable, Model

class WingBox(Model):
    """
    Structural model for a wing
    source: Hoburg, "Geometric Programming for Aircraft Design Optimization"
    """

    def __init__(self, **kwargs):
        # Variables
        A       = Variable('A', '-', 'Aspect ratio')
        b       = Variable('b', 'm', 'Span')
        Icap    = Variable('I_{cap}', '-',
                           'Non-dim spar cap area moment of inertia')
        Mr      = Variable('M_r', 'N', 'Root moment per root chord')
        nu      = Variable('\\nu', '-',
                           'Dummy variable = $(t^2 + t + 1)/(t+1)$')
        p       = Variable('p', '-', 'Substituted variable = 1 + 2*taper')
        q       = Variable('q', '-', 'Substituted variable = 1 + taper')
        S       = Variable('S', 'm^2', 'Reference area')
        tau     = Variable('\\tau', '-', 'Thickness to chord ratio')
        tcap    = Variable('t_{cap}' ,'-', 'Non-dim. spar cap thickness')
        tweb    = Variable('t_{web}', '-', 'Non-dim. shear web thickness')
        Wcap    = Variable('W_{cap}', 'N', 'Weight of spar caps')
        Wweb    = Variable('W_{web}', 'N', 'Weight of shear web')
        Wstruct = Variable('W_{struct}', 'N', 'Structural weight')

        # Constants
        taper = Variable('taper', 0.45, '-', 'Taper ratio')
        Lmax  = Variable('L_{max}', 'N', 'Maximum wing load')
        fwadd  = Variable('f_{w,add}', 0.4, '-',
                          'Wing added weight fraction') # TASOPT code (737.tas)
        g      = Variable('g', 9.81, 'm/s^2', 'Gravitational acceleration')
        Nlift  = Variable('N_{lift}', 2.0, '-', 'Wing loading multiplier')
        rh     = Variable('r_h', 0.75, '-',
                          'Fractional wing thickness at spar web')
        rhocap = Variable('\\rho_{cap}', 2700, 'kg/m^3',
                          'Density of spar cap material')
        rhoweb = Variable('\\rho_{web}', 2700, 'kg/m^3',
                          'Density of shear web material')
        sigmax = Variable('\\sigma_{max}', 250e6, 'Pa',
                          'Allowable tensile stress')
        sigmaxshear = Variable('\\sigma_{max,shear}', 167e6, 'Pa',
                               'Allowable shear stress')
        w      = Variable('w', 0.5, '-', 'Wingbox-width-to-chord ratio')

        objective = Wstruct

        constraints = [
                       # Aspect ratio definition
                       A == b**2/S,

                       # Defining taper dummy variables
                       p >= 1 + 2*taper,
                       2*q >= 1 + p,

                       # Upper bound on maximum thickness
                       tau <= 0.15,

                       # Root moment calculation (see Hoburg 2014)
                       # Depends on a given load the wing must support, Lmax
                       # Assumes lift per unit span proportional to local chord
                       Mr >= Lmax*A*p/24,

                       # Root stiffness (see Hoburg 2014)
                       # Assumes rh = 0.75, so that rms box height = ~0.92*tmax
                       0.92*w*tau*tcap**2 + Icap <= 0.92**2/2*w*tau**2*tcap,

                       # Stress limit
                       # Assumes bending stress carried by caps (Icap >> Iweb)
                       8 >= Nlift*Mr*A*q**2*tau/(S*Icap*sigmax),

                       # Shear web sizing
                       # Assumes all shear loads are carried by web and rh=0.75
                       12 >= A*Lmax*Nlift*q**2/(tau*S*tweb*sigmaxshear),

                       # Posynomial approximation of nu=(1+lam+lam^2)/(1+lam^2)
                       nu**3.94 >= 0.86*p**(-2.38)+ 0.14*p**0.56,

                       # Weight of spar caps and shear webs
                       Wcap >= 8*rhocap*g*w*tcap*S**1.5*nu/(3*A**0.5),
                       Wweb >= 8*rhoweb*g*rh*tau*tweb*S**1.5*nu/(3*A**0.5),

                       # Total wing weight using an additional weight fraction
                       Wstruct >= (1 + fwadd)*(Wweb + Wcap),
                       ]
<<<<<<< HEAD

        Model.__init__(self, objective, constraints, **kwargs)
=======
        
        Model.__init__(self, objective, constraints, **kwargs)
>>>>>>> 31356753
<|MERGE_RESOLUTION|>--- conflicted
+++ resolved
@@ -84,10 +84,5 @@
                        # Total wing weight using an additional weight fraction
                        Wstruct >= (1 + fwadd)*(Wweb + Wcap),
                        ]
-<<<<<<< HEAD
-
-        Model.__init__(self, objective, constraints, **kwargs)
-=======
         
-        Model.__init__(self, objective, constraints, **kwargs)
->>>>>>> 31356753
+        Model.__init__(self, objective, constraints, **kwargs)